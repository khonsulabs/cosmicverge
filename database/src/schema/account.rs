--- conflicted
+++ resolved
@@ -1,15 +1,11 @@
 use std::{collections::HashSet, str::FromStr};
 
 use basws_server::prelude::Uuid;
-<<<<<<< HEAD
 use chrono::{DateTime, Utc};
-use cosmicverge_shared::{permissions::{Permission, Service, }, protocol::AccountPermissions};
-=======
 use cosmicverge_shared::{
     permissions::{Permission, Service},
     protocol::Permissions,
 };
->>>>>>> f027ec2b
 use migrations::sqlx;
 
 #[derive(Debug, Clone, Copy)]
@@ -92,18 +88,9 @@
     pub async fn create<'e, E: sqlx::Executor<'e, Database = sqlx::Postgres>>(
         executor: E,
     ) -> Result<Self, sqlx::Error> {
-<<<<<<< HEAD
         sqlx::query_as!(Self, "INSERT INTO accounts DEFAULT VALUES RETURNING id, superuser, created_at")
             .fetch_one(executor)
             .await
-=======
-        sqlx::query_as!(
-            Self,
-            "INSERT INTO accounts DEFAULT VALUES RETURNING id, superuser"
-        )
-        .fetch_one(executor)
-        .await
->>>>>>> f027ec2b
     }
 
     pub async fn save<'e, E: sqlx::Executor<'e, Database = sqlx::Postgres>>(
