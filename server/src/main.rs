--- conflicted
+++ resolved
@@ -49,26 +49,13 @@
     about = "Cosmic Verge web server and associated tools"
 )]
 /// the command line interface for the executable
-<<<<<<< HEAD
 ///
 /// For help, try executing `cosmicverge-server -h`. Here are some common commands you might need when getting started:
 ///
 /// - `cosmicverge-server generate-assets <static-folder-path>`: Generates the procedurally generated assets into folder specified.
 /// - `cosmicverge-server serve`: Starts the game server
 /// - `cosmicverge-server account --id 1 set-super-user`: Sets Account ID 1 to a Superuser.
-enum CLI {
-=======
-struct Cli {
-    /// The command to execute
-    #[structopt(subcommand)]
-    command: Command,
-}
-
-#[derive(StructOpt, Debug)]
-#[structopt(about = "commands to execute")]
-/// commands that the server can execute
-enum Command {
->>>>>>> f027ec2b
+enum Cli {
     /// Run the Server
     Serve,
     /// Generate static assets, currently just includes procedurally generated planets
@@ -85,24 +72,12 @@
     dotenv::dotenv().expect("Error initializing environment");
     initialize_logging();
 
-<<<<<<< HEAD
-    let cli = CLI::from_args();
+    let cli = Cli::from_args();
     match cli {
         CLI::Serve => http::run_webserver().await,
         CLI::GenerateAssets { static_folder } => generate_assets(static_folder).await,
         CLI::Account(command) => cli::accounts::handle_command(command).await,
         CLI::PermissionGroup(command) => cli::permission_groups::handle_command(command).await,
-=======
-    let cli = Cli::from_args();
-    match cli.command {
-        Command::Serve => http::run_webserver().await,
-        Command::GenerateAssets { static_folder } => generate_assets(static_folder).await,
-        Command::Account {
-            id,
-            twitch,
-            command,
-        } => cli::accounts::handle_command(id, twitch, command).await,
->>>>>>> f027ec2b
     }
 }
 
